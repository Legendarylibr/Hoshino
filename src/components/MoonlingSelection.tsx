--- conflicted
+++ resolved
@@ -68,35 +68,35 @@
     {
         id: 'lyra',
         name: 'Lyra',
-        description: 'Lyra lives for attention, anime, and being just a little unhinged. She’ll flirt, cry, and roast you in the same breath. Don’t leave her on read — ever.',
+        description: 'Lyra lives for attention, anime, and being just a little unhinged. She\'ll flirt, cry, and roast you in the same breath. Don\'t leave her on read — ever.',
         image: 'LYRA.gif',
         nftMint: null
     },
     {
         id: 'orion',
         name: 'Orion',
-        description: 'A dramatic starboy with too many feelings and a quiet grudge. Sometimes you’ll catch him in a corner, blasting Lil Peep like it’s a coping mechanism. Don’t ask, he won’t tell.',
+        description: 'A dramatic starboy with too many feelings and a quiet grudge. Sometimes you\'ll catch him in a corner, blasting Lil Peep like it\'s a coping mechanism. Don\'t ask, he won\'t tell.',
         image: 'ORION.gif',
         nftMint: null
     },
     {
         id: 'aro',
         name: 'Aro',
-        description: 'A chaotic little menace. Loud, unhinged, and always ready to play. Share a secret and he’ll turn it into his favorite joke for weeks.',
+        description: 'A chaotic little menace. Loud, unhinged, and always ready to play. Share a secret and he\'ll turn it into his favorite joke for weeks.',
         image: 'ARO.gif',
         nftMint: null
     },
     {
         id: 'sirius',
         name: 'Sirius',
-        description: 'A robot cat who thinks he’s hilarious. Loves making dad jokes about AI and insists you call him “Hey Sirius". But don’t worry, he’s still learning emotions… kind of.',
+        description: 'A robot cat who thinks he\'s hilarious. Loves making dad jokes about AI and insists you call him "Hey Sirius". But don\'t worry, he\'s still learning emotions… kind of.',
         image: 'SIRIUS.gif',
         nftMint: null
     },
     {
         id: 'zaniah',
         name: 'Zaniah',
-        description: 'If she’s moody, don’t ask — it’s either Mercury retrograde or you’re a Scorpio. Or both. Let her vibe it out, she’s in her healing era.',
+        description: 'If she\'s moody, don\'t ask — it\'s either Mercury retrograde or you\'re a Scorpio. Or both. Let her vibe it out, she\'s in her healing era.',
         image: 'ZANIAH.gif',
         nftMint: null
     }
@@ -345,15 +345,7 @@
         }
     };
 
-<<<<<<< HEAD
     // Using the consolidated hook from above
-=======
-    // NEW: Programmable NFT Integration
-    const {
-        mintCharacterNFT,
-        connected: nftConnected
-    } = useProgrammableNFT();
->>>>>>> 265b2a98
 
     const handleCharacterPayment = async (character: Character): Promise<boolean> => {
         if (!connected) {
